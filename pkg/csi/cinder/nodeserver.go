--- conflicted
+++ resolved
@@ -128,29 +128,23 @@
 
 func (ns *nodeServer) NodeGetInfo(ctx context.Context, req *csi.NodeGetInfoRequest) (*csi.NodeGetInfoResponse, error) {
 
+	klog.V(5).Infof("anu:NodeGetInfo called")
+	klog.Infof("anu: jkNodeGetInfo called")
 	nodeID, err := getNodeID()
 	if err != nil {
 		return nil, err
 	}
 
-<<<<<<< HEAD
+	zone, err := openstack.GetAvailabilityZone()
+	klog.V(4).Infof("anu: zone is %s", zone)
+	topology := &csi.Topology{Segments: map[string]string{topologyKey: zone}}
+
+	klog.V(5).Infof("anu: topology is %v", topology)
 	return &csi.NodeGetInfoResponse{
-		NodeId: nodeID,
+		NodeId:             nodeID,
+		AccessibleTopology: topology,
 	}, nil
-=======
-	zone, err := openstack.GetAvailabilityZone()
-	topology := &csi.Topology{Segments: map[string]string{topologyKey: zone}}
-
-	if len(nodeID) > 0 {
-		return &csi.NodeGetInfoResponse{
-			NodeId:             nodeID,
-			AccessibleTopology: topology,
-		}, nil
-	}
-
-	// Using default function
-	return ns.DefaultNodeServer.NodeGetInfo(ctx, req)
->>>>>>> 4efab48d
+
 }
 
 func (ns *nodeServer) NodeGetCapabilities(ctx context.Context, req *csi.NodeGetCapabilitiesRequest) (*csi.NodeGetCapabilitiesResponse, error) {
