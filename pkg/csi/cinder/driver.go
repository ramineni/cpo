/*
Copyright 2017 The Kubernetes Authors.

Licensed under the Apache License, Version 2.0 (the "License");
you may not use this file except in compliance with the License.
You may obtain a copy of the License at

    http://www.apache.org/licenses/LICENSE-2.0

Unless required by applicable law or agreed to in writing, software
distributed under the License is distributed on an "AS IS" BASIS,
WITHOUT WARRANTIES OR CONDITIONS OF ANY KIND, either express or implied.
See the License for the specific language governing permissions and
limitations under the License.
*/

package cinder

import (
	"fmt"

	"github.com/container-storage-interface/spec/lib/go/csi/v0"
	"google.golang.org/grpc/codes"
	"google.golang.org/grpc/status"
	"k8s.io/cloud-provider-openstack/pkg/csi/cinder/openstack"
	"k8s.io/klog"
)

const (
	driverName = "cinder.csi.openstack.org"
)

var (
	version = "0.3.0"
)

type CinderDriver struct {
	name        string
	nodeID      string
	version     string
	endpoint    string
	cloudconfig string

	ids *identityServer
	cs  *controllerServer
	ns  *nodeServer

	vcap  []*csi.VolumeCapability_AccessMode
	cscap []*csi.ControllerServiceCapability
	nscap []*csi.NodeServiceCapability
}

<<<<<<< HEAD
func NewDriver(nodeID, endpoint string, cloudconfig string) *CinderDriver {
=======
const (
	driverName = "cinder.csi.openstack.org"
	topologyKey = driverName + "/zone"
)

var (
	version = "0.3.0"
)

func NewDriver(nodeID, endpoint string, cloudconfig string) *driver {
>>>>>>> 4efab48d
	klog.Infof("Driver: %v version: %v", driverName, version)

	d := &CinderDriver{}
	d.name = driverName
	d.nodeID = nodeID
	d.version = version
	d.endpoint = endpoint
	d.cloudconfig = cloudconfig

	d.AddControllerServiceCapabilities(
		[]csi.ControllerServiceCapability_RPC_Type{
			csi.ControllerServiceCapability_RPC_LIST_VOLUMES,
			csi.ControllerServiceCapability_RPC_CREATE_DELETE_VOLUME,
			csi.ControllerServiceCapability_RPC_PUBLISH_UNPUBLISH_VOLUME,
			csi.ControllerServiceCapability_RPC_CREATE_DELETE_SNAPSHOT,
			csi.ControllerServiceCapability_RPC_LIST_SNAPSHOTS,
		})
	d.AddVolumeCapabilityAccessModes([]csi.VolumeCapability_AccessMode_Mode{csi.VolumeCapability_AccessMode_SINGLE_NODE_WRITER})

	return d
}

func (d *CinderDriver) AddControllerServiceCapabilities(cl []csi.ControllerServiceCapability_RPC_Type) {
	var csc []*csi.ControllerServiceCapability

	for _, c := range cl {
		klog.Infof("Enabling controller service capability: %v", c.String())
		csc = append(csc, NewControllerServiceCapability(c))
	}

	d.cscap = csc

	return
}

func (d *CinderDriver) AddVolumeCapabilityAccessModes(vc []csi.VolumeCapability_AccessMode_Mode) []*csi.VolumeCapability_AccessMode {
	var vca []*csi.VolumeCapability_AccessMode
	for _, c := range vc {
		klog.Infof("Enabling volume access mode: %v", c.String())
		vca = append(vca, NewVolumeCapabilityAccessMode(c))
	}
	d.vcap = vca
	return vca
}

// TODO: Add node caps

func (d *CinderDriver) ValidateControllerServiceRequest(c csi.ControllerServiceCapability_RPC_Type) error {
	if c == csi.ControllerServiceCapability_RPC_UNKNOWN {
		return nil
	}

	for _, cap := range d.cscap {
		if c == cap.GetRpc().GetType() {
			return nil
		}
	}
	return status.Error(codes.InvalidArgument, fmt.Sprintf("%s", c))
}

func (d *CinderDriver) GetVolumeCapabilityAccessModes() []*csi.VolumeCapability_AccessMode {
	return d.vcap
}

func (d *CinderDriver) Run() {
	openstack.InitOpenStackProvider(d.cloudconfig)
	RunControllerandNodePublishServer(d.endpoint, NewIdentityServer(d), NewControllerServer(d), NewNodeServer(d))
}<|MERGE_RESOLUTION|>--- conflicted
+++ resolved
@@ -26,14 +26,6 @@
 	"k8s.io/klog"
 )
 
-const (
-	driverName = "cinder.csi.openstack.org"
-)
-
-var (
-	version = "0.3.0"
-)
-
 type CinderDriver struct {
 	name        string
 	nodeID      string
@@ -50,20 +42,16 @@
 	nscap []*csi.NodeServiceCapability
 }
 
-<<<<<<< HEAD
-func NewDriver(nodeID, endpoint string, cloudconfig string) *CinderDriver {
-=======
 const (
 	driverName = "cinder.csi.openstack.org"
-	topologyKey = driverName + "/zone"
+	topologyKey = "topology."+ driverName + "/zone"
 )
 
 var (
 	version = "0.3.0"
 )
 
-func NewDriver(nodeID, endpoint string, cloudconfig string) *driver {
->>>>>>> 4efab48d
+func NewDriver(nodeID, endpoint string, cloudconfig string) *CinderDriver {
 	klog.Infof("Driver: %v version: %v", driverName, version)
 
 	d := &CinderDriver{}
